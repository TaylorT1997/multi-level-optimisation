import sys
import argparse
import time
import datetime
import os
import configargparse
import math

import torch
import torch.optim as optim
from torch.utils.data import DataLoader, Dataset, random_split
from transformers import (
    BertForSequenceClassification,
    BertTokenizer,
    AdamW,
    BertConfig,
    DebertaTokenizer,
    DebertaForSequenceClassification,
    DebertaConfig,
    GPT2Tokenizer,
)

from data_loading.datasets import BinaryTokenTSVDataset
from models.model import TokenModel

import wandb


def collate_fn(batch):
    input_ids, attention_masks, labels, token_labels = [], [], [], []
    for data_dict, label, token_label in batch:
        input_ids.append(data_dict["input_ids"])
        attention_masks.append(data_dict["attention_mask"])
        labels.append(label)
        token_labels.append(token_label)
    input_ids = torch.cat(input_ids)
    attention_masks = torch.cat(attention_masks)
    return input_ids, attention_masks, labels, token_labels


def train(args):
    torch.manual_seed(666)

    if not args.silent:
        print("*" * 30)
        print(
            "Training: {}".format(datetime.datetime.now().strftime("%Y-%m-%d %H:%M:%S"))
        )
        print("*" * 30)
        print()
        print("Model: {}".format(args.model))
        print("Multi-level optimisation: {}".format(args.mlo_model))
        print("Tokenizer: {}".format(args.tokenizer))
        print("Dataset: {}".format(args.dataset))
        print()
        print("Batch size: {}".format(args.batch_size))
        print("Epochs: {}".format(args.epochs))
        print("Learning rate: {}".format(args.learning_rate))
        print("Early stopping patience: {}".format(args.early_stopping_patience))
        print()
        print("Optimizer: {}".format(args.lr_optimizer))
        print("Scheduler: {}".format(args.lr_scheduler))
        print("Scheduler step size: {}".format(args.lr_scheduler_step))
        print("Scheduler gamma: {}".format(args.lr_scheduler_gamma))
        print()
        print("Soft attention beta: {}".format(args.soft_attention_beta))
        print("Sentence loss weight: {}".format(args.sentence_loss_weight))
        print("Token loss weight: {}".format(args.token_loss_weight))
        print("Regularizer loss weight: {}".format(args.regularizer_loss_weight))
        print("Token supervision: {}".format(args.token_supervision))
        print(
            "Normalise supervised losses: {}".format(args.normalise_supervised_losses)
        )
        print(
            "Normalise regularization losses: {}".format(
                args.normalise_regularization_losses
            )
        )

    if args.save_model:
        model_dir = os.path.join(
            args.root,
            "models",
            "{}_{}".format(
                args.dataset, datetime.datetime.now().strftime("%Y_%m_%d_%H_%M_%S")
            ),
        )
        if not os.path.exists(model_dir):
            os.mkdir(model_dir)

    device = torch.device("cuda") if torch.cuda.is_available() else torch.device("cpu")

    if "bert-base" in args.model:
        if args.mlo_model:
            model = TokenModel(
                pretrained_model=args.model,
                soft_attention_beta=args.soft_attention_beta,
                sentence_loss_weight=args.sentence_loss_weight,
                token_loss_weight=args.token_loss_weight,
                regularizer_loss_weight=args.regularizer_loss_weight,
                token_supervision=args.token_supervision,
                normalise_supervised_losses=args.normalise_supervised_losses,
                normalise_regularization_losses=args.normalise_regularization_losses,
            )
        else:
            model_config = BertConfig.from_pretrained(args.model, num_labels=1)
            model = BertForSequenceClassification(model_config)
        tokenizer = BertTokenizer.from_pretrained(args.tokenizer)
    elif "deberta-base" in args.model:
        if args.mlo_model:
            model = TokenModel(
                pretrained_model=args.model,
                soft_attention_beta=args.soft_attention_beta,
                sentence_loss_weight=args.sentence_loss_weight,
                token_loss_weight=args.token_loss_weight,
                regularizer_loss_weight=args.regularizer_loss_weight,
                token_supervision=args.token_supervision,
                normalise_supervised_losses=args.normalise_supervised_losses,
                normalise_regularization_losses=args.normalise_regularization_losses,
            )
        else:
            model_config = DebertaConfig.from_pretrained(args.model, num_labels=1)
            model = DebertaForSequenceClassification(model_config)
        tokenizer = DebertaTokenizer.from_pretrained(args.tokenizer)

    model.classifier = torch.nn.Sequential(
        torch.nn.Linear(in_features=768, out_features=1, bias=True), torch.nn.Sigmoid()
    )

    model.to(device)

    # Define training and validaton datasets
    train_dataset = BinaryTokenTSVDataset(
        dataset_name=args.dataset,
        tokenizer=tokenizer,
        root_dir=args.root,
        mode="train",
        include_special_tokens=True,
<<<<<<< HEAD
        max_length=args.max_seq_length
    )
    val_dataset = BinaryTokenTSVDataset(
        dataset_name=args.dataset,
        tokenizer=tokenizer,
        root_dir=args.root,
        mode="dev",
        include_special_tokens=True,
        max_length=args.max_seq_length
=======
        max_length=512,
>>>>>>> f471902e
    )

    if "wi_locness" in args.dataset:
        dataset_len = len(train_dataset)
        num_train_samples = math.ceil(dataset_len * 0.8)
        num_val_samples = math.floor(dataset_len * 0.2)
        train_dataset, val_dataset = torch.utils.data.random_split(
            train_dataset, [num_train_samples, num_val_samples]
        )

    else:
        val_dataset = BinaryTokenTSVDataset(
            dataset_name=args.dataset,
            tokenizer=tokenizer,
            root_dir=args.root,
            mode="dev",
            include_special_tokens=True,
            max_length=512,
        )

    train_loader = DataLoader(
        train_dataset, batch_size=args.batch_size, shuffle=True, collate_fn=collate_fn
    )
    val_loader = DataLoader(
        val_dataset, batch_size=args.batch_size, shuffle=False, collate_fn=collate_fn
    )

    # Optimizer and scheduler
    if args.lr_optimizer == "adamw":
        optimizer = optim.AdamW(model.parameters(), lr=args.learning_rate, eps=args.lr_epsilon, weight_decay=args.lr_weight_decay)
    elif args.lr_optimizer == "adam":
        optimizer = optim.Adam(model.parameters(), lr=args.learning_rate, eps=args.lr_epsilon, weight_decay=args.lr_weight_decay)
    elif args.lr_optimizer == "sgd":
        optimizer = optim.SGD(model.parameters(), lr=args.learning_rate, momentum=args.lr_momentum, weight_decay=args.lr_weight_decay)

    if args.lr_scheduler == "steplr":
        scheduler = optim.lr_scheduler.StepLR(
            optimizer, step_size=args.lr_scheduler_step, gamma=args.lr_scheduler_gamma
        )

    # Record steps
    train_step = 0
    val_step = 0

    # Record best metrics
    best_epoch = 0

    best_train_loss = 1e10
    best_train_accuracy = 0
    best_train_precision = 0
    best_train_recall = 0
    best_train_f1 = 0

    best_val_loss = 1e10
    best_val_accuracy = 0
    best_val_precision = 0
    best_val_recall = 0
    best_val_f1 = 0

    # Early stopping
    no_improvement_num = 0

    # Log and print configuration
    if args.use_wandb:
        wandb.init(project="multi-level-optimisation", entity="taylort1997")
        wandb.config.update(args)
        wandb.watch(model)

    training_start = time.time()

    for epoch in range(1, args.epochs + 1):
        # Training loop
        epoch_start = time.time()
        model.train()

        train_samples = 0
        train_total_loss = 0
        train_batches = 0

        train_seq_true_positives = 0
        train_seq_false_positives = 0
        train_seq_true_negatives = 0
        train_seq_false_negatives = 0

        train_token_true_positives = 0
        train_token_false_positives = 0
        train_token_true_negatives = 0
        train_token_false_negatives = 0

        for idx, (input_ids, attention_masks, labels, token_labels) in enumerate(
            train_loader
        ):
            # Zero any accumulated gradients
            optimizer.zero_grad()

            # Gather input_ids, attention masks, sequence labels and token labels from batch
            input_ids = input_ids.to(device)
            attention_masks = attention_masks.to(device)
            labels = torch.tensor(labels, dtype=torch.float, device=device)
            token_labels = torch.tensor(token_labels, dtype=torch.float, device=device)

            # If using mlo model pass inputs and token labels through mlo model
            if args.mlo_model:
                outputs = model(
                    input_ids, attention_mask=attention_masks, labels=token_labels
                )
                loss = outputs["loss"]
                seq_logits = outputs["sequence_logits"]
                token_logits = outputs["token_logits"]

            # Otherwise pass inputs and sequence labels through basic pretrained model
            else:
                outputs = model(
                    input_ids, attention_mask=attention_masks, labels=labels
                )
                loss = outputs.loss
                seq_logits = outputs.logits

            # Backpropagate losses and update weights
            loss.backward()
            optimizer.step()

            # Calculate token prediction metrics
            if args.mlo_model:
                token_preds = token_logits > 0.5
                token_actuals = token_labels

                masked_zeros = torch.where(
                    token_actuals != -1, token_actuals, torch.zeros_like(token_actuals)
                )
                masked_ones = torch.where(
                    token_actuals != -1, token_actuals, torch.ones_like(token_actuals)
                )

                token_true_positives = torch.sum(
                    torch.logical_and(token_preds == 1, masked_zeros == 1)
                ).item()
                token_false_positives = torch.sum(
                    torch.logical_and(token_preds == 1, masked_ones == 0)
                ).item()
                token_true_negatives = torch.sum(
                    torch.logical_and(token_preds == 0, masked_ones == 0)
                ).item()
                token_false_negatives = torch.sum(
                    torch.logical_and(token_preds == 0, masked_zeros == 1)
                ).item()

                train_token_true_positives += token_true_positives
                train_token_false_positives += token_false_positives
                train_token_true_negatives += token_true_negatives
                train_token_false_negatives += token_false_negatives

            # Calculate sequence prediction metrics
            seq_preds = seq_logits.view(-1) > 0.5
            seq_actuals = labels

            seq_true_positives = torch.sum(
                torch.logical_and(seq_preds == 1, seq_actuals == 1)
            ).item()
            seq_false_positives = torch.sum(
                torch.logical_and(seq_preds == 1, seq_actuals == 0)
            ).item()
            seq_true_negatives = torch.sum(
                torch.logical_and(seq_preds == 0, seq_actuals == 0)
            ).item()
            seq_false_negatives = torch.sum(
                torch.logical_and(seq_preds == 0, seq_actuals == 1)
            ).item()

            train_seq_true_positives += seq_true_positives
            train_seq_false_positives += seq_false_positives
            train_seq_true_negatives += seq_true_negatives
            train_seq_false_negatives += seq_false_negatives

            train_samples += len(seq_preds)
            train_total_loss += loss.item()
            train_batches += 1
            train_step += 1

            if args.use_wandb:
                wandb.log({"step_loss_train": loss.item(), "train_step": train_step})

        # Calculate training metrics
        seq_train_accuracy = (
            train_seq_true_positives + train_seq_true_negatives
        ) / train_samples
        seq_train_precision = train_seq_true_positives / (
            train_seq_true_positives + train_seq_false_positives + 1e-5
        )
        seq_train_recall = train_seq_true_positives / (
            train_seq_true_positives + train_seq_false_negatives + 1e-5
        )
        seq_train_f1 = (2 * seq_train_precision * seq_train_recall) / (
            seq_train_precision + seq_train_recall + 1e-5
        )
        seq_train_f05 = (1.25 * seq_train_precision * seq_train_recall) / (
            0.25 * seq_train_precision + seq_train_recall + 1e-5
        )

        token_train_accuracy = (
            train_token_true_positives + train_token_true_negatives
        ) / (train_token_true_positives + train_token_false_positives + train_token_true_negatives + train_token_false_negatives)
        token_train_precision = train_token_true_positives / (
            train_token_true_positives + train_token_false_positives + 1e-5
        )
        token_train_recall = train_token_true_positives / (
            train_token_true_positives + train_token_false_negatives + 1e-5
        )
        token_train_f1 = (2 * token_train_precision * token_train_recall) / (
            token_train_precision + token_train_recall + 1e-5
        )
        token_train_f05 = (1.25 * token_train_precision * token_train_recall) / (
            0.25 * token_train_precision + token_train_recall + 1e-5
        )

        train_av_loss = train_total_loss / train_batches

        if args.use_wandb:
            wandb.log(
                {
                    "epoch_loss_train": train_av_loss,
                    "epoch_seq_accuracy_train": seq_train_accuracy,
                    "epoch_seq_precision_train": seq_train_precision,
                    "epoch_seq_recall_train": seq_train_recall,
                    "epoch_seq_f1_train": seq_train_f1,
                    "epoch_seq_f0.5_train": seq_train_f05,
                    "epoch_token_accuracy_train": token_train_accuracy,
                    "epoch_token_precision_train": token_train_precision,
                    "epoch_token_recall_train": token_train_recall,
                    "epoch_token_f1_train": token_train_f1,
                    "epoch_token_f0.5_train": token_train_f05,
                    "epoch": epoch,
                }
            )

        # Validation loop
        model.eval()
        val_samples = 0
        val_total_loss = 0
        val_batches = 0

        val_seq_true_positives = 0
        val_seq_false_positives = 0
        val_seq_true_negatives = 0
        val_seq_false_negatives = 0

        val_token_true_positives = 0
        val_token_false_positives = 0
        val_token_true_negatives = 0
        val_token_false_negatives = 0

        if args.use_wandb:
            if args.mlo_model:
                table = wandb.Table(
                    columns=[
                        "Input Text",
                        "Predicted Token Labels",
                        "True Token Labels",
                        "Predicted Label",
                        "True Label",
                    ]
                )
            else:
                table = wandb.Table(
                    columns=["Input Text", "Predicted Label", "True Label"]
                )

        with torch.no_grad():
            for idx, (input_ids, attention_masks, labels, token_labels) in enumerate(
                val_loader
            ):
                # Gather input_ids, attention masks, sequence labels and token labels from batch
                input_ids = input_ids.to(device)
                attention_masks = attention_masks.to(device)
                labels = torch.tensor(labels, dtype=torch.float, device=device)
                token_labels = torch.tensor(
                    token_labels, dtype=torch.float, device=device
                )

                # If using mlo model pass inputs and token labels through mlo model
                if args.mlo_model:
                    outputs = model(
                        input_ids, attention_mask=attention_masks, labels=token_labels
                    )
                    loss = outputs["loss"]
                    seq_logits = outputs["sequence_logits"]
                    token_logits = outputs["token_logits"]

                # Otherwise pass inputs and sequence labels through basic pretrained model
                else:
                    outputs = model(
                        input_ids, attention_mask=attention_masks, labels=labels
                    )
                    loss = outputs.loss
                    seq_logits = outputs.logits

                # Calculate token prediction metrics
                if args.mlo_model:
                    token_preds = token_logits > 0.5
                    token_actuals = token_labels

                    masked_zeros = torch.where(
                        token_actuals != -1,
                        token_actuals,
                        torch.zeros_like(token_actuals),
                    )
                    masked_ones = torch.where(
                        token_actuals != -1,
                        token_actuals,
                        torch.ones_like(token_actuals),
                    )

                    token_true_positives = torch.sum(
                        torch.logical_and(token_preds == 1, masked_zeros == 1)
                    ).item()
                    token_false_positives = torch.sum(
                        torch.logical_and(token_preds == 1, masked_ones == 0)
                    ).item()
                    token_true_negatives = torch.sum(
                        torch.logical_and(token_preds == 0, masked_ones == 0)
                    ).item()
                    token_false_negatives = torch.sum(
                        torch.logical_and(token_preds == 0, masked_zeros == 1)
                    ).item()

                    val_token_true_positives += token_true_positives
                    val_token_false_positives += token_false_positives
                    val_token_true_negatives += token_true_negatives
                    val_token_false_negatives += token_false_negatives

                # Calculate sequence prediction metrics
                seq_preds = seq_logits.view(-1) > 0.5
                seq_actuals = labels

                seq_true_positives = torch.sum(
                    torch.logical_and(seq_preds == 1, seq_actuals == 1)
                ).item()
                seq_false_positives = torch.sum(
                    torch.logical_and(seq_preds == 1, seq_actuals == 0)
                ).item()
                seq_true_negatives = torch.sum(
                    torch.logical_and(seq_preds == 0, seq_actuals == 0)
                ).item()
                seq_false_negatives = torch.sum(
                    torch.logical_and(seq_preds == 0, seq_actuals == 1)
                ).item()

                val_seq_true_positives += seq_true_positives
                val_seq_false_positives += seq_false_positives
                val_seq_true_negatives += seq_true_negatives
                val_seq_false_negatives += seq_false_negatives

                val_samples += len(seq_preds)
                val_total_loss += loss.item()
                val_batches += 1
                val_step += 1

                if args.use_wandb:
                    wandb.log(
                        {"step_loss_val": loss.item(), "val_step": val_step,}
                    )

                    for i in range(len(labels)):
                        if "deberta" in args.tokenizer:
                            # Need to use gpt2 tokenizer due to bug with deberta tokenizer
                            input_text = [
                                tokenizer.gpt2_tokenizer.decode(
                                    [tokenizer.gpt2_tokenizer.sym(id)]
                                )
                                if tokenizer.gpt2_tokenizer.sym(id)
                                not in tokenizer.all_special_tokens
                                else tokenizer.gpt2_tokenizer.sym(id)
                                for id in input_ids[i]
                            ]
                            input_text = list(
                                filter(
                                    lambda x: x != "[CLS]"
                                    and x != "[SEP]"
                                    and x != "[PAD]",
                                    input_text,
                                )
                            )
                            input_text = " ".join(input_text)
                        else:
                            input_text = tokenizer.decode(
                                input_ids[i],
                                skip_special_tokens=True,
                                clean_up_tokenization_spaces=True,
                            )
                        true_label = seq_actuals[i].item()
                        pred_label = seq_preds[i].item()

                        true_token_labels = token_actuals[i][token_actuals[i] != -1]
                        pred_token_labels = token_preds[i][token_actuals[i] != -1]

                        if args.mlo_model:
                            table.add_data(
                                input_text,
                                str(pred_label),
                                str(true_label),
                                str(pred_token_labels),
                                str(true_token_labels),
                            )
                        else:
                            table.add_data(input_text, str(pred_label), str(true_label))

        # Epoch time
        epoch_end = time.time()
        epoch_time = epoch_end - epoch_start

        # Calculate validation metrics
        seq_val_accuracy = (
            val_seq_true_positives + val_seq_true_negatives
        ) / val_samples
        seq_val_precision = val_seq_true_positives / (
            val_seq_true_positives + val_seq_false_positives + 1e-5
        )
        seq_val_recall = val_seq_true_positives / (
            val_seq_true_positives + val_seq_false_negatives + 1e-5
        )
        seq_val_f1 = (2 * seq_val_precision * seq_val_recall) / (
            seq_val_precision + seq_val_recall + 1e-5
        )
        seq_val_f05 = (1.25 * seq_val_precision * seq_val_recall) / (
            0.25 * seq_val_precision + seq_val_recall + 1e-5
        )

        token_val_accuracy = (
            val_token_true_positives + val_token_true_negatives
        ) / (val_token_true_positives + val_token_false_positives + val_token_true_negatives + val_token_false_negatives)
        token_val_precision = val_token_true_positives / (
            val_token_true_positives + val_token_false_positives + 1e-5
        )
        token_val_recall = val_token_true_positives / (
            val_token_true_positives + val_token_false_negatives + 1e-5
        )
        token_val_f1 = (2 * token_val_precision * token_val_recall) / (
            token_val_precision + token_val_recall + 1e-5
        )
        token_val_f05 = (1.25 * token_val_precision * token_val_recall) / (
            0.25 * token_val_precision + token_val_recall + 1e-5
        )

        val_av_loss = val_total_loss / val_batches

        if args.use_wandb:
            wandb.log(
                {
                    "epoch_loss_val": val_av_loss,
                    "epoch_seq_accuracy_val": seq_val_accuracy,
                    "epoch_seq_precision_val": seq_val_precision,
                    "epoch_seq_recall_val": seq_val_recall,
                    "epoch_seq_f1_val": seq_val_f1,
                    "epoch_seq_f0.5_val": seq_val_f05,
                    "epoch_seq_accuracy_val": seq_val_accuracy,
                    "epoch_seq_precision_val": seq_val_precision,
                    "epoch_seq_recall_val": seq_val_recall,
                    "epoch_seq_f1_val": seq_val_f1,
                    "epoch_seq_f0.5_val": seq_val_f05,
                    "epoch_token_accuracy_val": token_val_accuracy,
                    "epoch_token_precision_val": token_val_precision,
                    "epoch_token_recall_val": token_val_recall,
                    "epoch_token_f1_val": token_val_f1,
                    "epoch_token_f0.5_val": token_val_f05,
                    "epoch_token_accuracy_val": token_val_accuracy,
                    "epoch_token_precision_val": token_val_precision,
                    "epoch_token_recall_val": token_val_recall,
                    "epoch_token_f1_val": token_val_f1,
                    "epoch_token_f0.5_val": token_val_f05,
                    "epoch": epoch,
                }
            )

        # Update lr scheduler
        scheduler.step()

        if not args.silent:
            print()
            print("-" * 30)
            print("Epoch {} / {}".format(epoch, args.epochs))
            print("-" * 30)
            print()
            print("Training loss: {:.4f}".format(train_av_loss))
            print("Validation loss: {:.4f}".format(val_av_loss))
            print()
            print("Training sequence accuracy: {:.2f}".format(seq_train_accuracy))
            print("Training sequence precision: {:.2f}".format(seq_train_precision))
            print("Training sequence recall: {:.2f}".format(seq_train_recall))
            print("Training sequence f1: {:.2f}".format(seq_train_f1))
            print("Training sequence f0.5: {:.2f}".format(seq_train_f05))
            print()
            print("Validation sequence accuracy: {:.2f}".format(seq_val_accuracy))
            print("Validation sequence precision: {:.2f}".format(seq_val_precision))
            print("Validation sequence recall: {:.2f}".format(seq_val_recall))
            print("Validation sequence f1: {:.2f}".format(seq_val_f1))
            print("Validation sequence f0.5: {:.2f}".format(seq_val_f05))
            print()
            if args.mlo_model:
                print("Training token accuracy: {:.2f}".format(token_train_accuracy))
                print("Training token precision: {:.2f}".format(token_train_precision))
                print("Training token recall: {:.2f}".format(token_train_recall))
                print("Training token f1: {:.2f}".format(token_train_f1))
                print("Training token f0.5: {:.2f}".format(token_train_f05))
                print()
                print("Validation token accuracy: {:.2f}".format(token_val_accuracy))
                print("Validation token precision: {:.2f}".format(token_val_precision))
                print("Validation token recall: {:.2f}".format(token_val_recall))
                print("Validation token f1: {:.2f}".format(token_val_f1))
                print("Validation token f0.5: {:.2f}".format(token_val_f05))
                print()

            print("Epoch time: {:.0f}".format(epoch_time))

        # Determine whether to do early stopping
        if val_av_loss < best_val_loss:
            best_epoch = epoch

            best_train_loss = train_av_loss
            best_seq_train_accuracy = seq_train_accuracy
            best_seq_train_precision = seq_train_precision
            best_seq_train_recall = seq_train_recall
            best_seq_train_f1 = seq_train_f1
            best_seq_train_f05 = seq_train_f05

            best_val_loss = val_av_loss
            best_seq_val_accuracy = seq_val_accuracy
            best_seq_val_precision = seq_val_precision
            best_seq_val_recall = seq_val_recall
            best_seq_val_f1 = seq_val_f1
            best_seq_val_f05 = seq_val_f05

            if args.mlo_model:
                best_token_train_accuracy = token_train_accuracy
                best_token_train_precision = token_train_precision
                best_token_train_recall = token_train_recall
                best_token_train_f1 = token_train_f1
                best_token_train_f05 = token_train_f05

                best_token_val_accuracy = token_val_accuracy
                best_token_val_precision = token_val_precision
                best_token_val_recall = token_val_recall
                best_token_val_f1 = token_val_f1
                best_token_val_f05 = token_val_f05

            no_improvements_num = 0

            if args.save_model:
                torch.save(model.state_dict(), os.path.join(model_dir, "model.pt"))

        else:
            no_improvement_num += 1

        if no_improvement_num == args.early_stopping_patience:
            break

    training_finish = time.time()
    training_time = training_finish - training_start

    if args.use_wandb:
        wandb.log(
            {
                "best_epoch": best_epoch,
                "best_train_loss": best_train_loss,
                "best_seq_train_accuracy": best_seq_train_accuracy,
                "best_seq_train_precision": best_seq_train_precision,
                "best_seq_train_recall": best_seq_train_recall,
                "best_seq_train_f1": best_seq_train_f1,
                "best_train_seq_f0.5": best_seq_train_f05,
                "best_val_loss": best_val_loss,
                "best_seq_val_accuracy": best_seq_val_accuracy,
                "best_seq_val_precision": best_seq_val_precision,
                "best_seq_val_recall": best_seq_val_recall,
                "best_seq_val_f1": best_seq_val_f1,
                "best_seq_val_f0.5": best_seq_val_f05,
                "best_token_train_accuracy": best_token_train_accuracy,
                "best_token_train_precision": best_token_train_precision,
                "best_token_train_recall": best_token_train_recall,
                "best_token_train_f1": best_token_train_f1,
                "best_token_train_f0.5": best_token_train_f05,
                "best_token_val_accuracy": best_token_val_accuracy,
                "best_token_val_precision": best_token_val_precision,
                "best_token_val_recall": best_token_val_recall,
                "best_token_val_f1": best_token_val_f1,
                "best_token_val_f0.5": best_token_val_f05,
                "training_time": training_time,
            }
        )

    if not args.silent:
        print()
        print("-" * 30)
        print("Training ended at epoch {}".format(epoch))
        print("-" * 30)
        print()
        print("Best epoch: {:.4f}".format(best_epoch))
        print()
        print("Best training loss: {:.4f}".format(best_train_loss))
        print("Best validation loss: {:.4f}".format(best_val_loss))
        print()
        print("Best training sequence accuracy: {:.2f}".format(best_seq_train_accuracy))
        print(
            "Best training sequence precision: {:.2f}".format(best_seq_train_precision)
        )
        print("Best training sequence recall: {:.2f}".format(best_seq_train_recall))
        print("Best training sequence f1: {:.2f}".format(best_seq_train_f1))
        print("Best training sequence f0.5: {:.2f}".format(best_seq_train_f05))
        print()
        print("Best validation sequence accuracy: {:.2f}".format(best_seq_val_accuracy))
        print(
            "Best validation sequence precision: {:.2f}".format(best_seq_val_precision)
        )
        print("Best validation sequence recall: {:.2f}".format(best_seq_val_recall))
        print("Best validation sequence f1: {:.2f}".format(best_seq_val_f1))
        print("Best validation sequence f0.5: {:.2f}".format(best_seq_val_f05))
        print()
        if args.mlo_model:
            print(
                "Best training token accuracy: {:.2f}".format(best_token_train_accuracy)
            )
            print(
                "Best training token precision: {:.2f}".format(
                    best_token_train_precision
                )
            )
            print("Best training token recall: {:.2f}".format(best_token_train_recall))
            print("Best training token f1: {:.2f}".format(best_token_train_f1))
            print("Best training token f0.5: {:.2f}".format(best_token_train_f05))
            print()
            print(
                "Best validation token accuracy: {:.2f}".format(best_token_val_accuracy)
            )
            print(
                "Best validation token precision: {:.2f}".format(
                    best_token_val_precision
                )
            )
            print("Best validation token recall: {:.2f}".format(best_token_val_recall))
            print("Best validation token f1: {:.2f}".format(best_token_val_f1))
            print("Best validation token f0.5: {:.2f}".format(best_token_val_f05))
            print()
        print("Training time: {:.0f}".format(training_time))


if __name__ == "__main__":
    # parser = argparse.ArgumentParser(description="Train model")
    parser = configargparse.ArgParser(
        default_config_files=["/home/taylort/Projects/multi-level-optimisation/config.txt"]
    )

    parser.add(
        "-c", "--config", is_config_file=True, default="/home/taylort/Projects/multi-level-optimisation/config.txt", help="Config file path"
    )

    parser.add(
        "-r",
        "--root",
        action="store",
        type=str,
        default="/home/tom/Projects/multi-level-optimisation/",
        help="Root directory of project",
    )

    parser.add(
        "--model",
        action="store",
        type=str,
        default="bert-base-cased",
        help="Pretrained model to use",
    )

    parser.add(
        "--mlo_model",
        action="store_true",
        default=False,
        help="Use multi-level optimisation model (default: False)",
    )

    parser.add(
        "--tokenizer",
        action="store",
        type=str,
        default="bert-base-cased",
        help="Pretrained tokenizer to use",
    )

    parser.add(
        "--dataset",
        action="store",
        type=str,
        default="conll_10",
        help="Dataset to train on",
    )

    parser.add(
        "--batch_size",
        action="store",
        type=int,
        default=8,
        help="Batch size (default: 8)",
    )

    parser.add(
        "--epochs",
        action="store",
        type=int,
        default=10,
        help="Number of epochs (default: 10)",
    )

    parser.add(
        "--learning_rate",
        action="store",
        type=float,
        default=1e-5,
        help="Learning rate (default: 0.0001)",
    )

    parser.add(
        "-w",
        "--use_wandb",
        action="store_true",
        default=False,
        help="Use wandb to track run (default: False)",
    )

    parser.add(
        "-s",
        "--silent",
        action="store_true",
        default=False,
        help="Silence console prints (default: False)",
    )

    parser.add(
        "--early_stopping_patience",
        action="store",
        type=int,
        default=5,
        help="Number of epochs to wait for performance to improve (default: 5)",
    )

    parser.add(
        "--save_model",
        action="store_true",
        default=False,
        help="Save best model (default: False)",
    )

    parser.add(
        "--lr_optimizer",
        action="store",
        type=str,
        default="adamw",
        help="Type of optimizer to use (default: adamw)",
    )

    parser.add(
        "--lr_scheduler",
        action="store",
        type=str,
        default="steplr",
        help="Type of shceduler to use (default: steplr)",
    )

    parser.add(
        "--lr_scheduler_step",
        action="store",
        type=int,
        default=5,
        help="Scheduler step size (default: 5)",
    )

    parser.add(
        "--lr_scheduler_gamma",
        action="store",
        type=float,
        default=1,
        help="Scheduler gamma (default: 1)",
    )

    parser.add(
        "--soft_attention_beta",
        action="store",
        type=float,
        default=1,
        help="Soft attention beta value (default: 1)",
    )

    parser.add(
        "--sentence_loss_weight",
        action="store",
        type=float,
        default=1,
        help="Sentence loss weight (default: 1)",
    )

    parser.add(
        "--token_loss_weight",
        action="store",
        type=float,
        default=1,
        help="Token loss weight (default: 1)",
    )

    parser.add(
        "--regularizer_loss_weight",
        action="store",
        type=float,
        default=0.01,
        help="Regularizer loss weight (default: 0.01)",
    )

    parser.add(
        "--token_supervision",
        action="store_true",
        default=False,
        help="Use token supervision (default: True)",
    )

    parser.add(
        "--normalise_supervised_losses",
        action="store_true",
        default=False,
        help="Normalise supervised losses (default: False)",
    )

    parser.add(
        "--normalise_regularization_losses",
        action="store_true",
        default=False,
        help="Normalise regularisation losses (default: False)",
    )

    parser.add(
        "--lr_epsilon",
        action="store",
        type=float,
        default=1e-7,
        help="Learning rate epsilon (default: 1e-7)",
    )

    parser.add(
        "--lr_weight_decay",
        action="store",
        type=float,
        default=0.1,
        help="Learning rate weight decay (default: 0.1)",
    )

    parser.add(
        "--max_seq_length",
        action="store",
        type=int,
        default=128,
        help="Maximum sequence length (default: 128)",
    )

    parser.add(
        "--lr_momentum",
        action="store",
        type=float,
        default=0.9,
        help="Learning rate momentum (default: 0.9)",
    )

    args = parser.parse_args()

    print(args)

    train(args)<|MERGE_RESOLUTION|>--- conflicted
+++ resolved
@@ -136,7 +136,6 @@
         root_dir=args.root,
         mode="train",
         include_special_tokens=True,
-<<<<<<< HEAD
         max_length=args.max_seq_length
     )
     val_dataset = BinaryTokenTSVDataset(
@@ -146,9 +145,6 @@
         mode="dev",
         include_special_tokens=True,
         max_length=args.max_seq_length
-=======
-        max_length=512,
->>>>>>> f471902e
     )
 
     if "wi_locness" in args.dataset:
